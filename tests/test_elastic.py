# Copyright 2013-2014 MongoDB, Inc.
#
# Licensed under the Apache License, Version 2.0 (the "License");
# you may not use this file except in compliance with the License.
# You may obtain a copy of the License at
#
# http://www.apache.org/licenses/LICENSE-2.0
#
# Unless required by applicable law or agreed to in writing, software
# distributed under the License is distributed on an "AS IS" BASIS,
# WITHOUT WARRANTIES OR CONDITIONS OF ANY KIND, either express or implied.
# See the License for the specific language governing permissions and
# limitations under the License.

"""Test elastic search using the synchronizer, i.e. as it would be used by an
    user
"""
import time
import os
import sys
if sys.version_info[:2] == (2, 6):
    import unittest2 as unittest
else:
    import unittest
import inspect
import socket

sys.path[0:0] = [""]

try:
    from pymongo import MongoClient as Connection
except ImportError:
    from pymongo import Connection    

from tests.setup_cluster import (kill_mongo_proc,
                                 start_mongo_proc,
                                 start_cluster,
                                 kill_all)
from bson.dbref import DBRef
from bson.objectid import ObjectId
from bson.code import Code
from bson.binary import Binary
from mongo_connector.doc_managers.elastic_doc_manager import DocManager
from mongo_connector.connector import Connector
from mongo_connector.util import retry_until_ok
from pymongo.errors import OperationFailure, AutoReconnect
from tests.util import wait_for

PORTS_ONE = {"PRIMARY": "27117", "SECONDARY": "27118", "ARBITER": "27119",
             "CONFIG": "27220", "MONGOS": "27217"}
NUMBER_OF_DOC_DIRS = 100
HOSTNAME = os.environ.get('HOSTNAME', socket.gethostname())
PORTS_ONE['MONGOS'] = os.environ.get('MAIN_ADDR', "27217")
CONFIG = os.environ.get('CONFIG', "config.txt")

class TestElastic(unittest.TestCase):
    """ Tests the Elastic instance
    """

    def runTest(self):
        """ Runs the tests
        """
        unittest.TestCase.__init__(self)

    @classmethod
    def setUpClass(cls):    
        """ Starts the cluster
        """
        os.system('rm %s; touch %s' % (CONFIG, CONFIG))
        cls.elastic_doc = DocManager('localhost:9200', 
            auto_commit=False)
        cls.elastic_doc._remove()
        cls.flag = start_cluster()
        if cls.flag:
            cls.conn = Connection('%s:%s' % (HOSTNAME, PORTS_ONE['MONGOS']),
                        replicaSet="demo-repl")

        import logging        
        logger = logging.getLogger()
        loglevel = logging.INFO
        logger.setLevel(loglevel)
    @classmethod
    def tearDownClass(cls):
        """ Kills cluster instance
        """
        kill_all()

    def tearDown(self):
        """ Ends the connector
        """
        self.connector.doc_manager.auto_commit = False
        time.sleep(2)
        self.connector.join()

    def setUp(self):
        """ Starts a new connector for every test
        """
        if not self.flag:
            self.fail("Shards cannot be added to mongos")
        self.connector = Connector(
<<<<<<< HEAD
            '%s:%s' % (HOSTNAME, PORTS_ONE['MONGOS']),
            CONFIG, 'localhost:9200',
            ['test.test'],
            '_id', None,
=======
            address='%s:%s' % (HOSTNAME, PORTS_ONE['MONGOS']),
            oplog_checkpoint=CONFIG,
            target_url='localhost:9200',
            ns_set=['test.test'],
            u_key='_id',
            auth_key=None,
>>>>>>> 1f4c3829
            doc_manager='mongo_connector/doc_managers/elastic_doc_manager.py'
        )
        self.connector.start()
        while len(self.connector.shard_set) == 0:
            pass
        self.conn['test']['test'].remove(safe=True)
        wait_for(lambda : sum(1 for _ in self.elastic_doc._search()) == 0)

    def test_shard_length(self):
        """Tests the shard_length to see if the shard set was recognized
            properly
        """

        self.assertEqual(len(self.connector.shard_set), 1)

    def test_initial(self):
        """Tests search and assures that the databases are clear.
        """

        self.conn['test']['test'].remove(safe=True)
        self.assertEqual(self.conn['test']['test'].find().count(), 0)
        self.assertEqual(sum(1 for _ in self.elastic_doc._search()), 0)

    def test_insert(self):
        """Tests insert
        """

        self.conn['test']['test'].insert({'name': 'paulie'}, safe=True)
        wait_for(lambda : sum(1 for _ in self.elastic_doc._search()) > 0)
        result_set_1 = list(self.elastic_doc._search())
        self.assertEqual(len(result_set_1), 1)
        result_set_2 = self.conn['test']['test'].find_one()
        for item in result_set_1:
            self.assertEqual(item['_id'], str(result_set_2['_id']))
            self.assertEqual(item['name'], result_set_2['name'])

    def test_remove(self):
        """Tests remove
        """

        self.conn['test']['test'].insert({'name': 'paulie'}, safe=True)
        wait_for(lambda : sum(1 for _ in self.elastic_doc._search()) == 1)
        self.conn['test']['test'].remove({'name': 'paulie'}, safe=True)
        wait_for(lambda : sum(1 for _ in self.elastic_doc._search()) != 1)
        self.assertEqual(sum(1 for _ in self.elastic_doc._search()), 0)

    def test_rollback(self):
        """Tests rollback. We force a rollback by adding a doc, killing the
            primary, adding another doc, killing the new primary, and then
            restarting both.
        """

        primary_conn = Connection(HOSTNAME, int(PORTS_ONE['PRIMARY']))

        self.conn['test']['test'].insert({'name': 'paul'}, safe=True)
        condition1 = lambda : self.conn['test']['test'].find(
            {'name': 'paul'}).count() == 1
        condition2 = lambda : sum(1 for _ in self.elastic_doc._search()) == 1
        wait_for(condition1)
        wait_for(condition2)

        kill_mongo_proc(HOSTNAME, PORTS_ONE['PRIMARY'])

        new_primary_conn = Connection(HOSTNAME, int(PORTS_ONE['SECONDARY']))

        admin = new_primary_conn['admin']
        wait_for(lambda : admin.command("isMaster")['ismaster'])
        time.sleep(5)

        count = 0
        while True:
            try:
                self.conn['test']['test'].insert(
                    {'name': 'pauline'}, safe=True)
                break
            except OperationFailure:
                time.sleep(1)
                count += 1
                if count >= 60:
                    sys.exit(1)
                continue
        wait_for(lambda : sum(1 for _ in self.elastic_doc._search()) == 2)
        result_set_1 = list(self.elastic_doc._search())
        result_set_2 = self.conn['test']['test'].find_one({'name': 'pauline'})
        self.assertEqual(len(result_set_1), 2)
        #make sure pauline is there
        for item in result_set_1:
            if item['name'] == 'pauline':
                self.assertEqual(item['_id'], str(result_set_2['_id']))
        kill_mongo_proc(HOSTNAME, PORTS_ONE['SECONDARY'])

        start_mongo_proc(PORTS_ONE['PRIMARY'], "demo-repl", "/replset1a",
                       "/replset1a.log", None)
        while primary_conn['admin'].command("isMaster")['ismaster'] is False:
            time.sleep(1)

        start_mongo_proc(PORTS_ONE['SECONDARY'], "demo-repl", "/replset1b",
                       "/replset1b.log", None)

        time.sleep(2)
        result_set_1 = list(self.elastic_doc._search())
        self.assertEqual(len(result_set_1), 1)
        for item in result_set_1:
            self.assertEqual(item['name'], 'paul')
        find_cursor = retry_until_ok(self.conn['test']['test'].find)
        self.assertEqual(retry_until_ok(find_cursor.count), 1)

    def test_stress(self):
        """Test stress by inserting and removing the number of documents
            specified in global
            variable
        """

        for i in range(0, NUMBER_OF_DOC_DIRS):
            self.conn['test']['test'].insert({'name': 'Paul ' + str(i)})
        time.sleep(5)
        search = self.elastic_doc._search
        condition = lambda : sum(1 for _ in search()) == NUMBER_OF_DOC_DIRS
        wait_for(condition)
        for i in range(0, NUMBER_OF_DOC_DIRS):
            result_set_1 = self.elastic_doc._search()
            for item in result_set_1:
                if(item['name'] == 'Paul' + str(i)):
                    self.assertEqual(item['_id'], item['_id'])

    def test_stressed_rollback(self):
        """Test stressed rollback with number of documents equal to specified
            in global variable. Strategy for rollback is the same as before.
        """

        for i in range(0, NUMBER_OF_DOC_DIRS):
            self.conn['test']['test'].insert({'name': 'Paul ' + str(i)},
                safe=True)

        search = self.elastic_doc._search
        condition = lambda : sum(1 for _ in search()) == NUMBER_OF_DOC_DIRS
        wait_for(condition)
        primary_conn = Connection(HOSTNAME, int(PORTS_ONE['PRIMARY']))
        kill_mongo_proc(HOSTNAME, PORTS_ONE['PRIMARY'])

        new_primary_conn = Connection(HOSTNAME, int(PORTS_ONE['SECONDARY']))

        admin = new_primary_conn['admin']
        wait_for(lambda : admin.command("isMaster")['ismaster'])

        time.sleep(5)
        count = -1
        while count + 1 < NUMBER_OF_DOC_DIRS:
            try:
                count += 1
                self.conn['test']['test'].insert(
                    {'name': 'Pauline ' + str(count)}, safe=True)
            except (OperationFailure, AutoReconnect):
                time.sleep(1)
        wait_for(lambda : sum(1 for _ in self.elastic_doc._search())
                      == self.conn['test']['test'].find().count())
        result_set_1 = self.elastic_doc._search()
        for item in result_set_1:
            if 'Pauline' in item['name']:
                result_set_2 = self.conn['test']['test'].find_one(
                    {'name': item['name']})
                self.assertEqual(item['_id'], str(result_set_2['_id']))

        kill_mongo_proc(HOSTNAME, PORTS_ONE['SECONDARY'])

        start_mongo_proc(PORTS_ONE['PRIMARY'], "demo-repl", "/replset1a",
                       "/replset1a.log", None)
        db_admin = primary_conn["admin"]
        wait_for(lambda : db_admin.command("isMaster")['ismaster'])
        start_mongo_proc(PORTS_ONE['SECONDARY'], "demo-repl", "/replset1b",
                       "/replset1b.log", None)

        search = self.elastic_doc._search
        condition = lambda : sum(1 for _ in search()) == NUMBER_OF_DOC_DIRS
        wait_for(condition)

        result_set_1 = list(self.elastic_doc._search())
        self.assertEqual(len(result_set_1), NUMBER_OF_DOC_DIRS)
        for item in result_set_1:
            self.assertTrue('Paul' in item['name'])
        find_cursor = retry_until_ok(self.conn['test']['test'].find)
        self.assertEqual(retry_until_ok(find_cursor.count), NUMBER_OF_DOC_DIRS)

    def test_non_standard_fields(self):
        """ Tests ObjectIds, DBrefs, etc
        """
        # This test can break if it attempts to insert before the dump takes
        # place- this prevents it (other tests affected too actually)
        while (self.connector.shard_set['demo-repl'].checkpoint is None):
            time.sleep(1)
        docs = [
            {'foo': [1, 2]},
            {'bar': {'hello': 'world'}},
            {'code': Code("function x() { return 1; }")},
            {'dbref': {'_ref': DBRef('simple',
                ObjectId('509b8db456c02c5ab7e63c34'))}}
        ]
        try:
            self.conn['test']['test'].insert(docs)
        except OperationFailure:
            self.fail("Cannot insert documents into Elastic!")

        search = self.elastic_doc._search
        if not wait_for(lambda : sum(1 for _ in search()) == len(docs)):
            self.fail("Did not get all expected documents")
        self.assertIn("dbref", self.elastic_doc.get_last_doc())

def abort_test():
    """Aborts the test
    """
    sys.exit(1)

if __name__ == '__main__':
    unittest.main()<|MERGE_RESOLUTION|>--- conflicted
+++ resolved
@@ -98,19 +98,12 @@
         if not self.flag:
             self.fail("Shards cannot be added to mongos")
         self.connector = Connector(
-<<<<<<< HEAD
-            '%s:%s' % (HOSTNAME, PORTS_ONE['MONGOS']),
-            CONFIG, 'localhost:9200',
-            ['test.test'],
-            '_id', None,
-=======
             address='%s:%s' % (HOSTNAME, PORTS_ONE['MONGOS']),
             oplog_checkpoint=CONFIG,
             target_url='localhost:9200',
             ns_set=['test.test'],
             u_key='_id',
             auth_key=None,
->>>>>>> 1f4c3829
             doc_manager='mongo_connector/doc_managers/elastic_doc_manager.py'
         )
         self.connector.start()
