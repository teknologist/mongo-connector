--- conflicted
+++ resolved
@@ -43,11 +43,7 @@
 
     def setUp(self):
         # Create target index in elasticsearch
-<<<<<<< HEAD
-        self.elastic_conn.indices.create(index='test.test', ignore=400)
-=======
         self.elastic_conn.indices.create(index='test', ignore=400)
->>>>>>> 8ceda1da
         self.elastic_conn.cluster.health(wait_for_status='yellow',
                                          index='test')
 
