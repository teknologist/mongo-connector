--- conflicted
+++ resolved
@@ -31,14 +31,10 @@
 except ImportError:
     from pymongo import Connection    
 
-<<<<<<< HEAD
-from setup_cluster import (kill_mongo_proc,
-                           start_mongo_proc,
-                           start_cluster,
-                           kill_all)
-=======
-from tests.setup_cluster import kill_mongo_proc, start_mongo_proc, start_cluster
->>>>>>> 0d9870cf
+from tests.setup_cluster import (kill_mongo_proc,
+                                start_mongo_proc,
+                                start_cluster,
+                                kill_all)
 from pysolr import Solr, SolrError
 from mongo_connector.mongo_connector import Connector
 from pymongo.errors import OperationFailure, AutoReconnect
